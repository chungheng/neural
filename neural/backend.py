--- conflicted
+++ resolved
@@ -41,16 +41,12 @@
 except ImportError:
     CudaKernelGenerator = None
 
-<<<<<<< HEAD
 try:
     import cupy as cp
 except ImportError:
     CupyKernelGenerator = None
 
-from .logger import NeuralBackendError
-=======
 from . import errors as err
->>>>>>> e986206e
 
 # copied from https://github.com/minrk/PyCUDA/blob/master/pycuda/compiler.py
 def _new_md5():
@@ -90,19 +86,19 @@
             backend = kwargs.pop("backend", None)
             if backend == "scalar":
                 if FuncGenerator is None:
-                    raise NeuralBackendError("PyCodegen is not installed.")
+                    raise err.NeuralBackendError("PyCodegen is not installed.")
                 return super(Backend, cls).__new__(ScalarBackend)
             elif backend == "numpy":
                 if NumpyGenerator is None:
-                    raise NeuralBackendError("PyCodegen is not installed.")
+                    raise err.NeuralBackendError("PyCodegen is not installed.")
                 return super(Backend, cls).__new__(NumpyBackend)
             elif backend == "cuda":
                 if CudaKernelGenerator is None:
-                    raise NeuralBackendError(
+                    raise err.NeuralBackendError(
                         "Either PyCUDA or PyCodegen is not installed."
                     )
                 return super(Backend, cls).__new__(CUDABackend)
-            raise NeuralBackendError(f"Unexpected backend '{backend}'")
+            raise err.NeuralBackendError(f"Unexpected backend '{backend}'")
         return super(Backend, cls).__new__(cls)
 
     def compile(self):
@@ -220,7 +216,7 @@
             val = kwargs.pop(key, val)
             if hasattr(val, "__len__"):  # params with __len__
                 if self.num != len(val):
-                    raise NeuralBackendError(
+                    raise err.NeuralBackendError(
                         f"Instance has {self.num} units, but '{key}' has {len(val)} entires"
                     )
                 if not isinstance(val, np.ndarray):
@@ -230,14 +226,14 @@
             val = kwargs.pop(key, val)
             if hasattr(val, "__len__"):  # params with __len__
                 if self.num != len(val):
-                    raise NeuralBackendError(
+                    raise err.NeuralBackendError(
                         f"Instance has {self.num} units, but '{key}' has {len(val)} entires"
                     )
                 self.model.states[key] = np.asarray(val, dtype=self.dtype)
             elif isinstance(val, Number):
                 self.model.states[key] = np.full((self.num,), val, dtype=self.dtype)
             else:
-                raise NeuralBackendError(f"Invalid '{key}' variable: {val}")
+                raise err.NeuralBackendError(f"Invalid '{key}' variable: {val}")
 
     def clip(self, value, a_min, a_max):
         np.clip(value, a_min, a_max, out=value)
@@ -297,7 +293,7 @@
             elif isinstance(val, garray.GPUArray):
                 if key in self.model.params:
                     if val.dtype != self.dtype:
-                        raise NeuralBackendError(
+                        raise err.NeuralBackendError(
                             f"Model Param '{key}' has dtype {val.dtype} but Backend expects {self.dtype}"
                         )
                     self.data[key] = val
@@ -314,11 +310,7 @@
                     continue
                 self.data[key].fill(val)
             else:
-<<<<<<< HEAD
-                raise NeuralBackendError(f"Invalid variable '{key}': {val}")
-=======
-                raise TypeError(f"Invalid '{key}' variable: {val}")
->>>>>>> e986206e
+                raise err.NeuralBackendError(f"Invalid variable '{key}': {val}")
         return params
 
     def compile(self, **kwargs):
@@ -337,16 +329,12 @@
                 _num = len(val)
                 self.num = self.num or _num
                 if self.num != _num:
-<<<<<<< HEAD
-                    raise NeuralBackendError(f"Mismatch in data size: {key}")
-=======
-                    raise err.NeuralBackendError(
+                    raise err.err.NeuralBackendError(
                         f"Mismatch in data size for '{key}'. Expect {self.num}, got {_num}."
                     )
->>>>>>> e986206e
         else:
             if not self.num:
-                raise NeuralBackendError("Please give the number of models to run")
+                raise err.NeuralBackendError("Please give the number of models to run")
 
         # reset gpu data
         params = self.reset(**kwargs)
@@ -355,7 +343,7 @@
         inputs = kwargs.copy()
         for key in inputs.keys():
             if key not in self.model.Inputs:
-                NeuralBackendError(f"Unexpected input '{key}'")
+                err.NeuralBackendError(f"Unexpected input '{key}'")
 
         # generate cuda kernel, a.k.a self.cuda.kernel
         self.get_cuda_kernel(inputs_gdata=inputs, params_gdata=params)
@@ -381,20 +369,20 @@
                     val = kwargs[key]
                 if hasattr(val, "__len__"):
                     if dtype != "P":
-                        raise NeuralBackendError(
+                        raise err.NeuralBackendError(
                             f"[{self.model}] Expect GPU array but get a scalar input: {key}"
                         )
                     if val.dtype != self.dtype:
-                        raise NeuralBackendError(
+                        raise err.NeuralBackendError(
                             f"[{self.model}] GPU array float type mismatches: {key}"
                         )
                 else:
                     if dtype == "P":
-                        raise NeuralBackendError(
+                        raise err.NeuralBackendError(
                             f"[{self.model}] Expect GPU array but get a scalar input: {key}"
                         )
             except Exception as e:
-                raise NeuralBackendError(f"{self.model} Error") from e
+                raise err.NeuralBackendError(f"{self.model} Error") from e
 
             args.append(val.gpudata if dtype == "P" else val)
 
@@ -442,7 +430,7 @@
             num_digits = 1 + int(np.floor(np.log10(len(lines))))
             for index, line in enumerate(lines):
                 print("{: >{}}: {}".format(index, num_digits, line))
-            raise NeuralBackendError("CUDA Kernel Generation Error") from e
+            raise err.NeuralBackendError("CUDA Kernel Generation Error") from e
 
         self.src = code_generator.cuda_src
         self.args = code_generator.args
