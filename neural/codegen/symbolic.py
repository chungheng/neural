--- conflicted
+++ resolved
@@ -161,15 +161,8 @@
             self._dependencies = set()
         else:
             self.var[-1] = "{}.{}".format(self.var[-1], ins.argval)
-<<<<<<< HEAD
-        try:
-            self.var[-2] = "{} = {}".format(self.var[-1], self.var[-2])
-        except:
-            import pdb; pdb.set_trace()
-=======
 
         self.var[-2] = "{} = {}".format(self.var[-1], self.var[-2])
->>>>>>> 766e639e
         del self.var[-1]
 
     def _set_variable(self, variable, **kwargs):
