--- conflicted
+++ resolved
@@ -10,14 +10,13 @@
     """Neural SymPy CodeGen Exception"""
 
 
-<<<<<<< HEAD
 class NeuralOptimizerError(NeuralError):
     """Base Error for neural.optimize module"""
-=======
+
+
 class NeuralUtilityError(NeuralError):
     """Base Neural Utility Exception"""
 
 
 class NeuralPlotError(NeuralError):
-    """Base Neural Plotting Exception"""
->>>>>>> 3f711f48
+    """Base Neural Plotting Exception"""