"""
Network module for constructing an abitrary circuit of neurons and synapses.

Examples:

.. code-block:: python

    >>> nn = Network()
    >>> iaf = nn.add(IAF, bias=0., c=10., record=['v'])
    >>> syn = nn.add(AlphaSynapse, ar=1e-1, stimulus=iaf.spike)
    >>> hhn = nn.add(HodgkinHuxley, stimulus=syn.I)
    >>> nn.input(s=iaf.stimulus)
    >>> nn.compile(dtype=dtype)
    >>> nn.run(dt, s=numpy.random.rand(10000))
"""
import sys
import warnings
from collections import OrderedDict
from functools import reduce
from numbers import Number
from inspect import isclass
from warnings import warn
import typing as tp
import numpy as np
import pycuda.gpuarray as garray
from tqdm.auto import tqdm

# pylint:disable=relative-beyond-top-level
from ..basemodel import Model
from ..recorder import Recorder
from ..codegen.symbolic import SympyGenerator
from ..utils import MINIMUM_PNG
from ..logger import (
    NeuralNetworkError,
    NeuralNetworkWarning,
    NeuralNetworkCompileError,
    NeuralNetworkUpdateError,
    NeuralNetworkInputError,
    NeuralContainerError,
    NeuralRecorderWarning,
)

# pylint:enable=relative-beyond-top-level

# pylint:enable=relative-beyond-top-level

PY2 = sys.version_info[0] == 2
PY3 = sys.version_info[0] == 3

if PY2:
    raise NeuralNetworkError("neural.network does not support Python 2.")


class Symbol(object):
    def __init__(
        self,
        container: tp.Any,
        key: str,  # DEBUG: container should be Container Type but it's only declared later
    ):
        self.container = container
        self.key = key

    def __getitem__(self, given: str) -> tp.Any:
        attr = getattr(self.container.recorder, self.key)
        return attr.__getitem__(given)


class Input(object):
    """Input Object for Neural Network

    Note:
        An Input object :code:`inp` can be updated using either of the 2 methods:

        1. :code:`value = next(inp)`
        2. :code:`inp.step(); value = inp.value`

        The latter method is useful if an input object's value is to be read by
        multiple containers.
    """

    def __init__(self, num: int = None, name: str = None):
        self.num = num
        self.name = name
        self.data = None
        self.steps = 0
        self.iter = None
        self.latex_src = "External stimulus"
        self.graph_src = MINIMUM_PNG
        self.value = None

    def __call__(self, data):
        if data.ndim == 1:
            if self.num != 1 and self.num is not None:
                raise NeuralNetworkInputError(
                    f"Input '{self.name}' is specified with num={self.num} but was "
                    f"given data of shape={data.shape}"
                )
        elif data.ndim == 2:
            if self.num != data.shape[1]:
                raise NeuralNetworkInputError(
                    f"Input '{self.name}' is specified with num={self.num} but was "
                    f"given data of shape={data.shape}"
                )
        else:
            raise NeuralNetworkInputError(
                f"Input '{self.name}' is given data of shape={data.shape}, only up-to "
                "2D data is supported currently."
            )
        self.data = data
        self.steps = len(data) if hasattr(data, "__len__") else 0
        self.iter = iter(self.data)
        if hasattr(data, "__iter__"):
            self.iter = iter(self.data)
        elif isinstance(data, garray.GPUArray):
            self.iter = (x for x in self.data)
        else:
            raise TypeError()

        return self

    def step(self):
        self.value = next(self)

    def __next__(self):
        return next(self.iter)

    def reset(self) -> None:
        if hasattr(self.data, "__iter__"):
            self.iter = iter(self.data)
        elif isinstance(self.data, garray.GPUArray):
            if not self.data.flags.c_contiguous:
                raise NeuralNetworkInputError(
                    f"Input {self.name} has non-contiguous pyCuda GPUArray as data, "
                    "need to be C-contiguous"
                )
            self.iter = (x for x in self.data)
        else:
            raise NeuralNetworkInputError(
                f"type of data {self.data} for input {self.name} not understood, "
                "need to be iterable or PyCuda.GPUArray"
            )


class Container(object):
    """
    A wrapper holds an Model instance with symbolic reference to its variables.

    Examples:

    .. code-block:: python

        >>> hhn = Container(HodgkinHuxley())
        >>> hhn.v  # reference to hhn.states['v']
    """

    def __init__(
        self, obj: tp.Union[Model, Symbol, Number, Input], num: int, name: str = None
    ):
        self.obj = obj
        self.num = num
        self.name = name or ""
        self.vars = dict()
        self.inputs = dict()
        self.recorder = None
        self._rec = []

    def __repr__(self):
        return f"Container[{self.obj}] - num {self.num}"

    def __call__(self, **kwargs):
        """Setup input connection to Container
        Notes:
            Calling a container has the following behaviors:
                1. If container wraps a `Model` module, then:
                    1. If called with a key that is part of the container variable,
                        the value of that variable is set to the corresponding value
                    2. If called with a key that is part of the input,
                        check if the value is an acceptable type. Set the input if
                        acceptable, else raise an error.
                    3. If neither, then an error is raised.
                2. If container does not wrap a `Model` instance, then assume that
                    the value is an input
        """
        for key, val in kwargs.items():
            if isinstance(self.obj, Model):
                if key in self.obj.Variables:
                    setattr(self.obj, key, val)
                elif key in self.obj.Inputs:
                    if not isinstance(val, (Symbol, Number, Input)):
                        raise NeuralContainerError(
                            f"Container {self.name} is called with value {val} that "
                            "is of a type not understood. Should be Symbol, Number of "
                            "Input"
                        )
                    self.inputs[key] = val
                else:
                    raise NeuralContainerError(
                        f"Attempting to set variable '{key}' of container but the "
                        "variable is not understood"
                    )
            else:
                if not isinstance(val, (Symbol, Number, Input)):
                    raise NeuralContainerError(
                        f"Container {self.name} is called with value {val} that is "
                        "of a type not understood. Should be Symbol, Number of Input"
                    )
                self.inputs[key] = val
        return self

    def __getattr__(self, key: str) -> Symbol:
        if key in self.vars:
            return self.vars[key]
        try:
            _ = getattr(self.obj, key)
            self.vars[key] = Symbol(self, key)
            return self.vars[key]
        except Exception as e:
            return super(Container, self).__getattribute__(key)

    @property
    def latex_src(self):
        return self._get_latex()

    @property
    def graph_src(self):
        return self._get_graph()

    def record(self, *args: tp.Iterable[str]) -> None:
        """Cache Arguments to be Recorded

        Notes:
            This method only tests if the specified arguments are found in the object
            to be recorded from. To actaully create the `Recorder` instance, call the
            `set_recorder` method after the recorded variables are cached in the
            `self._rec` list.
        """
        for arg in args:
            try:
                _ = getattr(self.obj, arg)
            except AttributeError:
                msg = NeuralRecorderWarning(
                    f"Attribute {arg} not found in {self.obj}, skipping"
                )
                warn(msg)
                continue
            if arg not in self._rec:
                self._rec.append(arg)

<<<<<<< HEAD
    def set_recorder(
        self, steps: int, rate: int = 1, gpu_buffer: int = 500
    ) -> Recorder:
        """Create Recorder Instace

        Keyword Arguments:
            steps: total number of steps to record
            rate: sample rate at which the results are recorded
        """
=======
    def set_recorder(self, steps, rate=1, gpu_buffer=500):
>>>>>>> e986206e
        if not self._rec:
            self.recorder = None
        elif (
            (self.recorder is None)
            or (self.recorder.total_steps != steps)
            or (set(self.recorder.dct.keys()) != set(self._rec))
        ):
            self.recorder = Recorder(
                self.obj, self._rec, steps, gpu_buffer=gpu_buffer, rate=rate
            )
        return self.recorder

    def _get_latex(self) -> str:
        latex_src = f"{self.obj.__class__.__name__}:<br><br>"
        if isinstance(self.obj, Model):
            sg = SympyGenerator(self.obj)
            latex_src += sg.latex_src
            variables = [f"\({x}\)" for x in sg.signature]
            latex_src += "<br>Input: " + ", ".join(variables)
            variables = []
            for _k, _v in sg.variables.items():
                if (_v.type in ["state", "intermediate"]) and _v.integral == None:
                    variables.append(f"\({_k}\)")
            latex_src += "<br>Variables: " + ", ".join(variables)

        return latex_src

    def _get_graph(self):
        if isinstance(self.obj, Model):
            return self.obj.to_graph()
        return MINIMUM_PNG

    @classmethod
    def isacceptable(cls, module_or_obj) -> bool:
        """Check if a custom module or object is acceptable as Container"""
        return hasattr(module_or_obj, "update") and callable(module_or_obj.update)


class Network(object):
    """Neural Network Object"""

    def __init__(self, solver: str = "euler", backend: str = "cuda"):
        self.containers = OrderedDict()
        self.inputs = OrderedDict()
        self.solver = solver
        self.backend = backend
        self._iscompiled = False

    def input(self, num: int = None, name: str = None) -> Input:
        """Create input object"""
        name = name or f"input{len(self.inputs)}"
        inp = Input(num=num, name=name)
        self.inputs[name] = inp
        self._iscompiled = False
        return inp

    def add(
        self,
        module,
        num: int = None,
        name: str = None,
        record=None,
        solver=None,
        **kwargs,
    ):
        # backend = backend or self.backend
        solver = solver or self.solver
        name = name or f"obj{len(self.containers)}"
        if name in self.containers:
            raise NeuralNetworkError(
                f"Duplicate container name is not allowed: '{name}'"
            )

        record = record or []
        if isinstance(module, Model):
            obj = module
        elif issubclass(module, Model):
            obj = module(solver=solver, **kwargs)
        elif isclass(module):
            if not Container.isacceptable(module):
                raise NeuralNetworkError(
                    f"{module} is not an acceptable Container type"
                )
            kwargs["size"] = num
            obj = module(**kwargs)  # , backend=backend)
        else:
            raise NeuralNetworkError(
                f"{module} is not a submodule nor an instance of {Model}"
            )

        container = Container(obj, num, name)
        if record is not None:
            if isinstance(record, (tuple, list)):
                container.record(*record)
            else:
                container.record(record)

        self.containers[name] = container
        self._iscompiled = False
        return container

<<<<<<< HEAD
    def run(
        self,
        dt: float,
        steps: int = 0,
        rate: int = 1,
        verbose: bool = False,
        session_name: str = "Network",
        **kwargs,
    ) -> None:
        """Run Network

        Keyword Arguments:
            dt: step size in second
            steps: number of steps to run, inferred from input if not specified
            rate: frequency of recording output
            verbose: whether to show progress
            session_name: name of the running session name, reflected in progress bar
        """
        if not self._iscompiled:
            raise NeuralNetworkCompileError(
                "Please compile before running the network."
            )

        solver = kwargs.pop("solver", self.solver)
        gpu_buffer = kwargs.pop("gpu_buffer", 500)

        # calculate number of steps
        steps = reduce(max, [input.steps for input in self.inputs.values()], steps)
        for name, val in self.inputs.items():
            if val.steps == 0:
                warnings.warn(f"Input '{name}' has 0 steps", UserWarning)

        # create recorders
        for c in self.containers.values():
            recorder = c.set_recorder(steps, rate, gpu_buffer=gpu_buffer)

        # reset everything
        self.reset()

        # create iterator for simulation loop
        iterator = range(steps)
        if verbose:
            iterator = tqdm(iterator, total=steps, desc=session_name)

        for i in iterator:
            self.update(dt, i)

    def reset(self) -> None:
        """Reset everything"""
=======
    def reset(self):
        """Reset Network to Initial State"""
>>>>>>> e986206e
        # reset recorders
        for c in self.containers.values():
            if c.recorder is not None:
                c.recorder.reset()

        # reset Model variables
        for c in self.containers.values():
            if isinstance(c.obj, Model):
                c.obj.reset()

        # reset inputs
        for input in self.inputs.values():
            input.reset()

<<<<<<< HEAD
    def update(self, dt: float, idx: int) -> None:
        """Update Network and all components

=======
    def run(self, dt, steps=0, rate=1, verbose=False, **kwargs):
        """Run the entire Network from start to stop"""
        solver = kwargs.pop("solver", self.solver)
        gpu_buffer = kwargs.pop("gpu_buffer", 500)
        if not self._iscompiled:
            raise Exception("Please compile before running the network.")

        # calculate number of steps
        steps = reduce(max, [input.steps for input in self.inputs.values()], steps)
        for name, val in self.inputs.items():
            if val.steps == 0:
                warnings.warn(f"Input '{name}' has 0 steps", UserWarning)

        for c in self.containers.values():
            recorder = c.set_recorder(steps, rate, gpu_buffer=gpu_buffer)
        self.reset()

        iterator = range(steps)
        if verbose:
            if isinstance(verbose, str):
                iterator = tqdm(iterator, desc=verbose, dynamic_ncols=True)
            else:
                iterator = tqdm(iterator, dynamic_ncols=True)

        for i in iterator:
            self.update(dt, i)

    def update(self, dt: float, idx: int):
        """Update Network and all components

>>>>>>> e986206e
        Arguments:
            dt: time step
            idx: time index of the update for recorder
        """
<<<<<<< HEAD
        for c in self.inputs.values():  # 1. update input
            c.step()

        for c in self.containers.values():  # 2. update containers
=======

        # update inputs
        for c in self.inputs.values():
            c.step()

        # update containers
        for c in self.containers.values():
>>>>>>> e986206e
            args = {}
            for key, val in c.inputs.items():
                if isinstance(val, Symbol):
                    args[key] = getattr(val.container.obj, val.key)
                elif isinstance(val, Input):
                    args[key] = val.value
                elif isinstance(val, Number):
                    args[key] = val
<<<<<<< HEAD
=======
                else:
                    raise Exception()
            try:
                if isinstance(c.obj, Model):
                    c.obj.update(dt, **args)
>>>>>>> e986206e
                else:
                    raise NeuralNetworkCompileError(
                        f"Container wrapping [{c.obj}] input {key} "
                        f"value {val} not understood"
                    )
            if isinstance(c.obj, Model):
                try:
                    c.obj.update(dt, **args)
                except Exception as e:
                    raise NeuralNetworkUpdateError(
                        f"Update Failed for Model [{c.obj}]"
                    ) from e
            else:
                try:
                    c.obj.update(**args)
<<<<<<< HEAD
                except Exception as e:
                    raise NeuralNetworkUpdateError(
                        f"Update Failed for Model [{c.obj}]"
                    ) from e
=======
            except Exception as e:
                raise Exception(f"Update Failed for model {c.obj}") from e

>>>>>>> e986206e
        # update recorders
        for c in self.containers.values():
            if c.recorder is not None:
                c.recorder.update(idx)

    def compile(
        self, dtype: tp.Any = None, debug: bool = False, backend: str = "cuda"
    ) -> None:
        backend = backend or self.backend
        dtype = dtype or np.float64
        for c in self.containers.values():
            dct = {}
            for key, val in c.inputs.items():
                if isinstance(val, Symbol):
                    if val.container.num is not None:
                        # if c.num is not None and val.container.num != c.num:
                        #     raise Error("Size mismatches: {} {}".format(
                        #         c.name, val.container.name))
                        dct[key] = np.zeros(val.container.num)
                    else:
                        dct[key] = dtype(0.0)
                elif isinstance(val, Input):
                    if val.num is not None:
                        if c.num is not None and val.num != c.num:
<<<<<<< HEAD
                            # raise Exception("Size mismatches: [{}: {}] vs. [{}: {}]".format(
                            #     c.name, c.num, val.name, val.num))
                            err = NeuralNetworkWarning(
                                f"Size mismatches: [{c.name}:{c.num}] vs. [{val.name}: "
                                f"{val.num}]. Unless you are connecting Input object "
                                "directly to a Project container, this is likely a bug."
=======
                            warnings.warn(
                                f"Size mismatches: {c.name}({c.num}) <- {val.name}({val.num})"
>>>>>>> e986206e
                            )
                            warn(err)
                        dct[key] = np.zeros(val.num)
                    else:
                        dct[key] = dtype(0.0)
                elif isinstance(val, Number):
                    dct[key] = dtype(val)
                else:
                    raise NeuralNetworkCompileError(
                        f"Container wrapping [{c.obj}] input {key} value {val} not "
                        "understood"
                    )

            if hasattr(c.obj, "compile"):
                try:
                    if isinstance(c.obj, Model):
                        c.obj.compile(backend=backend, dtype=dtype, num=c.num, **dct)
                    else:
                        c.obj.compile(**dct)
                except Exception as e:
                    raise Exception(f"Compilation Failed for Container {c.obj}") from e
                if debug:
                    s = "".join([", {}={}".format(*k) for k in dct.items()])
                    print(f"{c.name}.cuda_compile(dtype=dtype, num={c.num}{s})")
        self._iscompiled = True

    def record(self, *args: tp.Iterable[Symbol]):
        for arg in args:
            if not isinstance(arg, Symbol):
                raise NeuralNetworkError(f"{arg} needs to be an instance of Symbol.")
            arg.container.record(arg.key)

    def get_obj(self, name: str) -> tp.Union[Container, Input]:
        if name in self.containers:
            return self.containers[name]
        elif name in self.inputs:
            return self.inputs[name]
        else:
            raise NeuralNetworkError(f"Unexpected name: '{name}'")

    def to_graph(self, png: bool = False, svg: bool = False, prog="dot"):
        """Visualize Network instance as Graph

        Arguments:
            network: network to visualize

        Keyword Arguments:
            png : whether to return png image as output
            svg : whether to return svg image as output
                - png takes precedence over svg
            prog: program used to optimize graph layout
        """
        try:
            import pydot
        except ImportError as e:
            raise NeuralNetworkError(
                "pydot needs to be installed to create graph from network"
            ) from e

        graph = pydot.Dot(
            graph_type="digraph", rankdir="LR", splines="ortho", decorate=True
        )

        nodes = {}
        for c in list(self.containers.values()) + list(self.inputs.values()):
            node = pydot.Node(c.name, shape="rect")
            nodes[c.name] = node
            graph.add_node(node)

        edges = []
        for c in self.containers.values():
            target = c.name
            v = nodes[target]
            for key, val in c.inputs.items():
                if isinstance(val, Symbol):
                    source = val.container.name
                    label = val.key
                elif isinstance(val, Input):
                    source = val.name
                    label = ""
                else:
                    raise NeuralNetworkError(
                        f"Container wrapping [{c.obj}] input {key} value {val} not "
                        "understood"
                    )
                u = nodes[source]
                graph.add_edge(pydot.Edge(u, v, label=label))
                edges.append((source, target, label))

        if png:  # return PNG Directly
            png_str = graph.create_png(prog="dot")  # pylint: disable=no-member
            return png_str
        elif svg:
            svg_str = graph.create_svg(prog="dot")  # pylint: disable=no-member
            return svg_str
        else:
            D_bytes = graph.create_dot(prog="dot")  # pylint: disable=no-member

            D = str(D_bytes, encoding="utf-8")

            if D == "":  # no data returned
                print(
                    f"""Graphviz layout with {prog} failed
                    To debug what happened try:
                    >>> P = nx.nx_pydot.to_pydot(G)
                    >>> P.write_dot("file.dot")
                    And then run {prog} on file.dot"""
                )

            # List of "pydot.Dot" instances deserialized from this string.
            Q_list = pydot.graph_from_dot_data(D)
            assert len(Q_list) == 1
            Q = Q_list[0]
            # return Q

            def get_node(Q, n):
                node = Q.get_node(n)

                if isinstance(node, list) and len(node) == 0:
                    node = Q.get_node('"{}"'.format(n))
                    assert node

                return node[0]

            def get_label_xy(x, y, ex, ey):
                min_dist = np.inf
                min_ex, min_ey = [0, 0], [0, 0]
                for _ex, _ey in zip(zip(ex, ex[1:]), zip(ey, ey[1:])):
                    dist = (np.mean(_ex) - x) ** 2 + (np.mean(_ey) - y) ** 2
                    if dist < min_dist:
                        min_dist = dist
                        min_ex[:] = _ex[:]
                        min_ey[:] = _ey[:]
                if min_ex[0] == min_ex[1]:
                    _x = min_ex[0]
                    _x = np.sign(x - _x) * 10 + _x
                    _y = y
                else:
                    _x = x
                    _y = min_ey[0]
                    _y = np.sign(y - _y) * 10 + _y
                return _x, _y - 3

            elements = []
            bb = Q.get_bb()
            viewbox = bb[1:-1].replace(",", " ")

            for n in nodes.keys():

                node = get_node(Q, n)

                # strip leading and trailing double quotes
                pos = node.get_pos()[1:-1]

                if pos is not None:
                    obj = self.get_obj(n)
                    w = float(node.get_width())
                    h = float(node.get_height())

                    x, y = map(float, pos.split(","))
                    attrs = {
                        "width": w,
                        "height": h,
                        "rx": 5,
                        "ry": 5,
                        "x": x,
                        "y": y,
                        "stroke-width": 1.5,
                        "fill": "none",
                        "stroke": "#48caf9",
                    }

                    elements.append(
                        {
                            "label": [n, x, y],
                            "shape": "rect",
                            "attrs": attrs,
                            "latex": obj.latex_src,
                            "graph": obj.graph_src,
                        }
                    )

            min_x, min_y, scale_w, scale_h = np.inf, np.inf, 0, 0
            for el in elements:
                if min_x > el["attrs"]["x"]:
                    min_x = el["attrs"]["x"]
                    scale_w = 2 * min_x / el["attrs"]["width"]
                if min_y > el["attrs"]["y"]:
                    min_y = el["attrs"]["y"]
                    scale_h = 2 * min_y / el["attrs"]["height"]
            for el in elements:
                w = scale_w * el["attrs"]["width"]
                h = scale_h * el["attrs"]["height"]
                el["attrs"]["x"] = el["attrs"]["x"] - w / 2
                el["attrs"]["y"] = el["attrs"]["y"] - h / 2
                el["attrs"]["width"] = w
                el["attrs"]["height"] = h

            for e in Q.get_edge_list():
                pos = (e.get_pos()[1:-1]).split(" ")
                ax, ay = [float(v) for v in pos[0].split(",")[1:]]
                pos = [v.split(",") for v in pos[1:]]

                xx = [float(v[0]) for v in pos] + [ax]
                yy = [float(v[1]) for v in pos] + [ay]
                x, y, _x, _y = [], [], 0, 0
                for __x, __y in zip(xx, yy):
                    if not (__x == _x and __y == _y):
                        x.append(__x)
                        y.append(__y)
                    _x = __x
                    _y = __y
                path = [f"{_x} {_y}" for _x, _y in zip(x, y)]
                p = "M" + " L".join(path)
                attrs = {"d": p, "stroke-width": 1.5, "fill": "none", "stroke": "black"}
                lp = e.get_lp()
                if lp:
                    lx, ly = [float(v) for v in lp[1:-1].split(",")]
                    lx, ly = get_label_xy(lx, ly, x, y)
                    label = [e.get_label() or "", lx, ly]
                elements.append({"label": label, "shape": "path", "attrs": attrs})
            output = {"elements": elements, "viewbox": viewbox}
            return output<|MERGE_RESOLUTION|>--- conflicted
+++ resolved
@@ -30,25 +30,14 @@
 from ..recorder import Recorder
 from ..codegen.symbolic import SympyGenerator
 from ..utils import MINIMUM_PNG
-from ..logger import (
-    NeuralNetworkError,
-    NeuralNetworkWarning,
-    NeuralNetworkCompileError,
-    NeuralNetworkUpdateError,
-    NeuralNetworkInputError,
-    NeuralContainerError,
-    NeuralRecorderWarning,
-)
-
-# pylint:enable=relative-beyond-top-level
-
+from .. import errors as err
 # pylint:enable=relative-beyond-top-level
 
 PY2 = sys.version_info[0] == 2
 PY3 = sys.version_info[0] == 3
 
 if PY2:
-    raise NeuralNetworkError("neural.network does not support Python 2.")
+    raise err.NeuralNetworkError("neural.network does not support Python 2.")
 
 
 class Symbol(object):
@@ -91,18 +80,18 @@
     def __call__(self, data):
         if data.ndim == 1:
             if self.num != 1 and self.num is not None:
-                raise NeuralNetworkInputError(
+                raise err.NeuralNetworkInputError(
                     f"Input '{self.name}' is specified with num={self.num} but was "
                     f"given data of shape={data.shape}"
                 )
         elif data.ndim == 2:
             if self.num != data.shape[1]:
-                raise NeuralNetworkInputError(
+                raise err.NeuralNetworkInputError(
                     f"Input '{self.name}' is specified with num={self.num} but was "
                     f"given data of shape={data.shape}"
                 )
         else:
-            raise NeuralNetworkInputError(
+            raise err.NeuralNetworkInputError(
                 f"Input '{self.name}' is given data of shape={data.shape}, only up-to "
                 "2D data is supported currently."
             )
@@ -129,13 +118,13 @@
             self.iter = iter(self.data)
         elif isinstance(self.data, garray.GPUArray):
             if not self.data.flags.c_contiguous:
-                raise NeuralNetworkInputError(
+                raise err.NeuralNetworkInputError(
                     f"Input {self.name} has non-contiguous pyCuda GPUArray as data, "
                     "need to be C-contiguous"
                 )
             self.iter = (x for x in self.data)
         else:
-            raise NeuralNetworkInputError(
+            raise err.NeuralNetworkInputError(
                 f"type of data {self.data} for input {self.name} not understood, "
                 "need to be iterable or PyCuda.GPUArray"
             )
@@ -187,20 +176,20 @@
                     setattr(self.obj, key, val)
                 elif key in self.obj.Inputs:
                     if not isinstance(val, (Symbol, Number, Input)):
-                        raise NeuralContainerError(
+                        raise err.NeuralContainerError(
                             f"Container {self.name} is called with value {val} that "
                             "is of a type not understood. Should be Symbol, Number of "
                             "Input"
                         )
                     self.inputs[key] = val
                 else:
-                    raise NeuralContainerError(
+                    raise err.NeuralContainerError(
                         f"Attempting to set variable '{key}' of container but the "
                         "variable is not understood"
                     )
             else:
                 if not isinstance(val, (Symbol, Number, Input)):
-                    raise NeuralContainerError(
+                    raise err.NeuralContainerError(
                         f"Container {self.name} is called with value {val} that is "
                         "of a type not understood. Should be Symbol, Number of Input"
                     )
@@ -246,7 +235,6 @@
             if arg not in self._rec:
                 self._rec.append(arg)
 
-<<<<<<< HEAD
     def set_recorder(
         self, steps: int, rate: int = 1, gpu_buffer: int = 500
     ) -> Recorder:
@@ -256,9 +244,6 @@
             steps: total number of steps to record
             rate: sample rate at which the results are recorded
         """
-=======
-    def set_recorder(self, steps, rate=1, gpu_buffer=500):
->>>>>>> e986206e
         if not self._rec:
             self.recorder = None
         elif (
@@ -328,7 +313,7 @@
         solver = solver or self.solver
         name = name or f"obj{len(self.containers)}"
         if name in self.containers:
-            raise NeuralNetworkError(
+            raise err.NeuralNetworkError(
                 f"Duplicate container name is not allowed: '{name}'"
             )
 
@@ -339,13 +324,13 @@
             obj = module(solver=solver, **kwargs)
         elif isclass(module):
             if not Container.isacceptable(module):
-                raise NeuralNetworkError(
+                raise err.NeuralNetworkError(
                     f"{module} is not an acceptable Container type"
                 )
             kwargs["size"] = num
             obj = module(**kwargs)  # , backend=backend)
         else:
-            raise NeuralNetworkError(
+            raise err.NeuralNetworkError(
                 f"{module} is not a submodule nor an instance of {Model}"
             )
 
@@ -360,14 +345,12 @@
         self._iscompiled = False
         return container
 
-<<<<<<< HEAD
     def run(
         self,
         dt: float,
         steps: int = 0,
         rate: int = 1,
-        verbose: bool = False,
-        session_name: str = "Network",
+        verbose: str = None,
         **kwargs,
     ) -> None:
         """Run Network
@@ -376,11 +359,10 @@
             dt: step size in second
             steps: number of steps to run, inferred from input if not specified
             rate: frequency of recording output
-            verbose: whether to show progress
-            session_name: name of the running session name, reflected in progress bar
+            verbose: Content to show for progressbar, set to `None`(default) to disable.
         """
         if not self._iscompiled:
-            raise NeuralNetworkCompileError(
+            raise err.NeuralNetworkCompileError(
                 "Please compile before running the network."
             )
 
@@ -402,18 +384,17 @@
 
         # create iterator for simulation loop
         iterator = range(steps)
-        if verbose:
-            iterator = tqdm(iterator, total=steps, desc=session_name)
+        if verbose is not None:
+            if isinstance(verbose, str):
+                iterator = tqdm(iterator, total=steps, desc=verbose, dynamic_ncols=True)
+            else:
+                iterator = tqdm(iterator, total=steps, dynamic_ncols=True)
 
         for i in iterator:
             self.update(dt, i)
 
     def reset(self) -> None:
         """Reset everything"""
-=======
-    def reset(self):
-        """Reset Network to Initial State"""
->>>>>>> e986206e
         # reset recorders
         for c in self.containers.values():
             if c.recorder is not None:
@@ -428,60 +409,19 @@
         for input in self.inputs.values():
             input.reset()
 
-<<<<<<< HEAD
     def update(self, dt: float, idx: int) -> None:
         """Update Network and all components
 
-=======
-    def run(self, dt, steps=0, rate=1, verbose=False, **kwargs):
-        """Run the entire Network from start to stop"""
-        solver = kwargs.pop("solver", self.solver)
-        gpu_buffer = kwargs.pop("gpu_buffer", 500)
-        if not self._iscompiled:
-            raise Exception("Please compile before running the network.")
-
-        # calculate number of steps
-        steps = reduce(max, [input.steps for input in self.inputs.values()], steps)
-        for name, val in self.inputs.items():
-            if val.steps == 0:
-                warnings.warn(f"Input '{name}' has 0 steps", UserWarning)
-
-        for c in self.containers.values():
-            recorder = c.set_recorder(steps, rate, gpu_buffer=gpu_buffer)
-        self.reset()
-
-        iterator = range(steps)
-        if verbose:
-            if isinstance(verbose, str):
-                iterator = tqdm(iterator, desc=verbose, dynamic_ncols=True)
-            else:
-                iterator = tqdm(iterator, dynamic_ncols=True)
-
-        for i in iterator:
-            self.update(dt, i)
-
-    def update(self, dt: float, idx: int):
-        """Update Network and all components
-
->>>>>>> e986206e
         Arguments:
             dt: time step
             idx: time index of the update for recorder
         """
-<<<<<<< HEAD
-        for c in self.inputs.values():  # 1. update input
-            c.step()
-
-        for c in self.containers.values():  # 2. update containers
-=======
-
         # update inputs
         for c in self.inputs.values():
             c.step()
 
         # update containers
         for c in self.containers.values():
->>>>>>> e986206e
             args = {}
             for key, val in c.inputs.items():
                 if isinstance(val, Symbol):
@@ -490,39 +430,25 @@
                     args[key] = val.value
                 elif isinstance(val, Number):
                     args[key] = val
-<<<<<<< HEAD
-=======
                 else:
-                    raise Exception()
-            try:
-                if isinstance(c.obj, Model):
-                    c.obj.update(dt, **args)
->>>>>>> e986206e
-                else:
-                    raise NeuralNetworkCompileError(
-                        f"Container wrapping [{c.obj}] input {key} "
-                        f"value {val} not understood"
+                    raise err.NeuralNetworkUpdateError(
+                        f"Input '{key}' of container '{c}' has invalid type: {val}"
                     )
+
             if isinstance(c.obj, Model):
                 try:
                     c.obj.update(dt, **args)
                 except Exception as e:
-                    raise NeuralNetworkUpdateError(
+                    raise err.NeuralNetworkUpdateError(
                         f"Update Failed for Model [{c.obj}]"
                     ) from e
             else:
                 try:
                     c.obj.update(**args)
-<<<<<<< HEAD
                 except Exception as e:
-                    raise NeuralNetworkUpdateError(
+                    raise err.NeuralNetworkUpdateError(
                         f"Update Failed for Model [{c.obj}]"
                     ) from e
-=======
-            except Exception as e:
-                raise Exception(f"Update Failed for model {c.obj}") from e
-
->>>>>>> e986206e
         # update recorders
         for c in self.containers.values():
             if c.recorder is not None:
@@ -547,17 +473,12 @@
                 elif isinstance(val, Input):
                     if val.num is not None:
                         if c.num is not None and val.num != c.num:
-<<<<<<< HEAD
                             # raise Exception("Size mismatches: [{}: {}] vs. [{}: {}]".format(
                             #     c.name, c.num, val.name, val.num))
-                            err = NeuralNetworkWarning(
+                            err = err.NeuralNetworkWarning(
                                 f"Size mismatches: [{c.name}:{c.num}] vs. [{val.name}: "
                                 f"{val.num}]. Unless you are connecting Input object "
                                 "directly to a Project container, this is likely a bug."
-=======
-                            warnings.warn(
-                                f"Size mismatches: {c.name}({c.num}) <- {val.name}({val.num})"
->>>>>>> e986206e
                             )
                             warn(err)
                         dct[key] = np.zeros(val.num)
@@ -566,7 +487,7 @@
                 elif isinstance(val, Number):
                     dct[key] = dtype(val)
                 else:
-                    raise NeuralNetworkCompileError(
+                    raise err.NeuralNetworkCompileError(
                         f"Container wrapping [{c.obj}] input {key} value {val} not "
                         "understood"
                     )
@@ -587,7 +508,7 @@
     def record(self, *args: tp.Iterable[Symbol]):
         for arg in args:
             if not isinstance(arg, Symbol):
-                raise NeuralNetworkError(f"{arg} needs to be an instance of Symbol.")
+                raise err.NeuralNetworkError(f"{arg} needs to be an instance of Symbol.")
             arg.container.record(arg.key)
 
     def get_obj(self, name: str) -> tp.Union[Container, Input]:
@@ -596,7 +517,7 @@
         elif name in self.inputs:
             return self.inputs[name]
         else:
-            raise NeuralNetworkError(f"Unexpected name: '{name}'")
+            raise err.NeuralNetworkError(f"Unexpected name: '{name}'")
 
     def to_graph(self, png: bool = False, svg: bool = False, prog="dot"):
         """Visualize Network instance as Graph
@@ -613,7 +534,7 @@
         try:
             import pydot
         except ImportError as e:
-            raise NeuralNetworkError(
+            raise err.NeuralNetworkError(
                 "pydot needs to be installed to create graph from network"
             ) from e
 
@@ -639,7 +560,7 @@
                     source = val.name
                     label = ""
                 else:
-                    raise NeuralNetworkError(
+                    raise err.NeuralNetworkError(
                         f"Container wrapping [{c.obj}] input {key} value {val} not "
                         "understood"
                     )
