--- conflicted
+++ resolved
@@ -2,14 +2,11 @@
 Plotting functions.
 """
 import typing as tp
-<<<<<<< HEAD
-=======
 import matplotlib.pyplot as plt
 from matplotlib import ticker, colors
->>>>>>> e986206e
 import numpy as np
 import matplotlib.pyplot as plt
-from .logger import NeuralPlotError
+from . import errors as err
 
 COLOR_NORMS = tp.Union[
     "none",
@@ -172,11 +169,7 @@
             dt = 1.0
         else:
             if not np.isscalar(dt):
-<<<<<<< HEAD
-                raise NeuralPlotError("dt must be a scalar value.")
-=======
                 raise err.NeuralPlotError("dt must be a scalar value.")
->>>>>>> e986206e
         t = np.arange(spikes.shape[1]) * dt
 
     if ax is None:
@@ -284,11 +277,7 @@
 
     if y is not None:
         if len(y) != mat.shape[0]:
-<<<<<<< HEAD
-            raise NeuralPlotError(
-=======
             raise err.NeuralPlotError(
->>>>>>> e986206e
                 "Spatial vector 'y' does not have the same shape as the matrix."
                 f" Expected length {mat.shape[0]} but got {len(y)}"
             )
@@ -301,7 +290,8 @@
         fig = plt.gcf()
         ax = fig.add_subplot()
 
-    cim = ax.pcolormesh(t, y, mat, vmin=vmin, vmax=vmax, **pcolormesh_kwargs)
+    shading = pcolormesh_kwargs.pop('shading', 'auto')
+    cim = ax.pcolormesh(t, y, mat, vmin=vmin, vmax=vmax, shading=shading, **pcolormesh_kwargs)
 
     if cax:
         if cbar_kw is None:
