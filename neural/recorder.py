--- conflicted
+++ resolved
@@ -11,15 +11,12 @@
 
 import pycuda.gpuarray as garray
 import pycuda.driver as cuda
-<<<<<<< HEAD
-from .logger import NeuralRecorderError
+from . import errors as err
 from . import config
 from . import types as tpe
-=======
 
 PY2 = sys.version_info[0] == 2
 PY3 = sys.version_info[0] == 3
->>>>>>> e986206e
 
 
 class Recorder(object):
@@ -40,7 +37,7 @@
                 return super(Recorder, cls).__new__(CUDARecorder)
             elif isinstance(attr, cp.ndarray):
                 return super(Recorder, cls).__new__(CuPyRecorder)
-            raise NeuralRecorderError(
+            raise err.NeuralRecorderError(
                 f"{attr} of type: {type(attr)} not understood. "
                 "Only Number, Numpy NDArray and PyCuda GpuArrays are accepted"
             )
@@ -132,7 +129,7 @@
         for key in self.dct.keys():
             src = getattr(self.obj, key)
             if not isinstance(src, Number):
-                raise NeuralRecorderError(
+                raise err.NeuralRecorderError(
                     f"ScalarRecorder got src={src} for key={key} of obj={self.obj}, "
                     "needs to be a Number."
                 )
@@ -150,7 +147,7 @@
         for key in self.dct.keys():
             src = getattr(self.obj, key)
             if not isinstance(src, np.ndarray):
-                raise NeuralRecorderError(
+                raise err.NeuralRecorderError(
                     f"NumpyRecorder got src={src} for key={key} of obj={self.obj}, "
                     "needs to be a Numpy NDArray."
                 )
@@ -199,7 +196,7 @@
         for key in self.dct.keys():
             src = getattr(self.obj, key)
             if not isinstance(src, garray.GPUArray):
-                raise NeuralRecorderError(
+                raise err.NeuralRecorderError(
                     f"CUDARecorder got src={src} for key={key} of obj={self.obj}, "
                     "needs to be a PyCuda GPUArray."
                 )
@@ -289,7 +286,7 @@
         for key in self.dct.keys():
             src = getattr(self.obj, key)
             if not isinstance(src, cp.ndarray):
-                raise NeuralRecorderError(
+                raise err.NeuralRecorderError(
                     f"CuPyRecorder got src={src} for key={key} of obj={self.obj}, "
                     "needs to be a CuPy NdArray."
                 )
