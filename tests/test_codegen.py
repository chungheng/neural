--- conflicted
+++ resolved
@@ -54,9 +54,6 @@
 
 def test_sympy_gen(model):
     sg = SympyGenerator(model)
-<<<<<<< HEAD
     assert sg.sympy_src is not None
     assert sg.latex_src is not None
-=======
-    model.compile(backend="cuda" if CUDA else "scalar")
->>>>>>> e986206e
+    model.compile(backend="cuda" if CUDA else "scalar")